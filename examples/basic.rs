use std::io::{self, Write};
use std::time::Instant;

<<<<<<< HEAD
use windows_capture::capture::{Context, GraphicsCaptureApiHandler};
use windows_capture::encoder::{
    AudioSettingsBuilder, ContainerSettingsBuilder, VideoEncoder, VideoSettingsBuilder,
};
use windows_capture::frame::Frame;
use windows_capture::graphics_capture_api::InternalCaptureControl;
use windows_capture::monitor::Monitor;
use windows_capture::settings::{
    ColorFormat, CursorCaptureSettings, DirtyRegionSettings, DrawBorderSettings,
    MinimumUpdateIntervalSettings, SecondaryWindowSettings, Settings,
=======
use windows_capture::{
    capture::{Context, GraphicsCaptureApiHandler},
    encoder::{AudioSettingsBuilder, ContainerSettingsBuilder, VideoEncoder, VideoSettingsBuilder},
    frame::Frame,
    graphics_capture_api::InternalCaptureControl,
    monitor::Monitor,
    settings::{
        ColorFormat, CursorCaptureSettings, DrawBorderSettings, SecondaryWindowSettings, Settings,
    },
>>>>>>> c1e8d561
};

// Handles capture events.
struct Capture {
    // The video encoder that will be used to encode the frames.
    encoder: Option<VideoEncoder>,
    // To measure the time the capture has been running
    start: Instant,
}

impl GraphicsCaptureApiHandler for Capture {
    // The type of flags used to get the values from the settings.
    type Flags = String;

    // The type of error that can be returned from `CaptureControl` and `start`
    // functions.
    type Error = Box<dyn std::error::Error + Send + Sync>;

    // Function that will be called to create a new instance. The flags can be
    // passed from settings.
    fn new(ctx: Context<Self::Flags>) -> Result<Self, Self::Error> {
        println!("Created with Flags: {}", ctx.flags);

        let encoder = VideoEncoder::new(
            VideoSettingsBuilder::new(1920, 1080),
            AudioSettingsBuilder::default().disabled(true),
            ContainerSettingsBuilder::default(),
            "video.mp4",
        )?;

        Ok(Self { encoder: Some(encoder), start: Instant::now() })
    }

    // Called every time a new frame is available.
    fn on_frame_arrived(
        &mut self,
        frame: &mut Frame,
        capture_control: InternalCaptureControl,
    ) -> Result<(), Self::Error> {
        print!("\rRecording for: {} seconds", self.start.elapsed().as_secs());
        io::stdout().flush()?;

        // Send the frame to the video encoder
        self.encoder.as_mut().unwrap().send_frame(frame)?;

        // Note: The frame has other uses too, for example, you can save a single frame
        // to a file, like this: frame.save_as_image("frame.png",
        // ImageFormat::Png)?; Or get the raw data like this so you have full
        // control: let data = frame.buffer()?;

        // Stop the capture after 6 seconds
        if self.start.elapsed().as_secs() >= 6 {
            // Finish the encoder and save the video.
            self.encoder.take().unwrap().finish()?;

            capture_control.stop();

            // Because the previous prints did not include a newline.
            println!();
        }

        Ok(())
    }

    // Optional handler called when the capture item (usually a window) is closed.
    fn on_closed(&mut self) -> Result<(), Self::Error> {
        println!("Capture session ended");

        Ok(())
    }
}

fn main() {
    // Gets the primary monitor, refer to the docs for other capture items.
    let primary_monitor = Monitor::primary().expect("There is no primary monitor");

    let settings = Settings::new(
        // Item to capture
        primary_monitor,
        // Capture cursor settings
        CursorCaptureSettings::Default,
        // Draw border settings
        DrawBorderSettings::Default,
<<<<<<< HEAD
        // Secondary window settings, if you want to include secondary windows in the capture
        SecondaryWindowSettings::Default,
        // Minimum update interval, if you want to change the frame rate limit (default is 60 FPS or 16.67 ms)
        MinimumUpdateIntervalSettings::Default,
        // Dirty region settings,
        DirtyRegionSettings::Default,
        // The desired color format for the captured frame.
        ColorFormat::Rgba8,
        // Additional flags for the capture settings that will be passed to the user-defined `new` function.
=======
        // Secondary window settings,
        SecondaryWindowSettings::Default,
        // The desired color format for the captured frame.
        ColorFormat::Rgba8,
        // Additional flags for the capture settings that will be passed to user defined `new`
        // function.
>>>>>>> c1e8d561
        "Yea this works".to_string(),
    );

    // Starts the capture and takes control of the current thread.
    // The errors from the handler trait will end up here.
    Capture::start(settings).expect("Screen capture failed");
}<|MERGE_RESOLUTION|>--- conflicted
+++ resolved
@@ -1,7 +1,6 @@
 use std::io::{self, Write};
 use std::time::Instant;
 
-<<<<<<< HEAD
 use windows_capture::capture::{Context, GraphicsCaptureApiHandler};
 use windows_capture::encoder::{
     AudioSettingsBuilder, ContainerSettingsBuilder, VideoEncoder, VideoSettingsBuilder,
@@ -12,17 +11,6 @@
 use windows_capture::settings::{
     ColorFormat, CursorCaptureSettings, DirtyRegionSettings, DrawBorderSettings,
     MinimumUpdateIntervalSettings, SecondaryWindowSettings, Settings,
-=======
-use windows_capture::{
-    capture::{Context, GraphicsCaptureApiHandler},
-    encoder::{AudioSettingsBuilder, ContainerSettingsBuilder, VideoEncoder, VideoSettingsBuilder},
-    frame::Frame,
-    graphics_capture_api::InternalCaptureControl,
-    monitor::Monitor,
-    settings::{
-        ColorFormat, CursorCaptureSettings, DrawBorderSettings, SecondaryWindowSettings, Settings,
-    },
->>>>>>> c1e8d561
 };
 
 // Handles capture events.
@@ -106,7 +94,6 @@
         CursorCaptureSettings::Default,
         // Draw border settings
         DrawBorderSettings::Default,
-<<<<<<< HEAD
         // Secondary window settings, if you want to include secondary windows in the capture
         SecondaryWindowSettings::Default,
         // Minimum update interval, if you want to change the frame rate limit (default is 60 FPS or 16.67 ms)
@@ -116,14 +103,6 @@
         // The desired color format for the captured frame.
         ColorFormat::Rgba8,
         // Additional flags for the capture settings that will be passed to the user-defined `new` function.
-=======
-        // Secondary window settings,
-        SecondaryWindowSettings::Default,
-        // The desired color format for the captured frame.
-        ColorFormat::Rgba8,
-        // Additional flags for the capture settings that will be passed to user defined `new`
-        // function.
->>>>>>> c1e8d561
         "Yea this works".to_string(),
     );
 
